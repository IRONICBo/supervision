from __future__ import annotations

from dataclasses import astuple, dataclass
from typing import Any, Iterator, List, Optional, Tuple, Union

import numpy as np

from supervision.detection.utils import (
    extract_ultralytics_masks,
    non_max_suppression,
    process_roboflow_result,
    xywh_to_xyxy,
)
from supervision.geometry.core import Position
from supervision.utils.internal import deprecated


def _validate_xyxy(xyxy: Any, n: int) -> None:
    is_valid = isinstance(xyxy, np.ndarray) and xyxy.shape == (n, 4)
    if not is_valid:
        raise ValueError("xyxy must be 2d np.ndarray with (n, 4) shape")


def _validate_mask(mask: Any, n: int) -> None:
    is_valid = mask is None or (
        isinstance(mask, np.ndarray) and len(mask.shape) == 3 and mask.shape[0] == n
    )
    if not is_valid:
        raise ValueError("mask must be 3d np.ndarray with (n, H, W) shape")


def _validate_class_id(class_id: Any, n: int) -> None:
    is_valid = class_id is None or (
        isinstance(class_id, np.ndarray) and class_id.shape == (n,)
    )
    if not is_valid:
        raise ValueError("class_id must be None or 1d np.ndarray with (n,) shape")


def _validate_confidence(confidence: Any, n: int) -> None:
    is_valid = confidence is None or (
        isinstance(confidence, np.ndarray) and confidence.shape == (n,)
    )
    if not is_valid:
        raise ValueError("confidence must be None or 1d np.ndarray with (n,) shape")


def _validate_tracker_id(tracker_id: Any, n: int) -> None:
    is_valid = tracker_id is None or (
        isinstance(tracker_id, np.ndarray) and tracker_id.shape == (n,)
    )
    if not is_valid:
        raise ValueError("tracker_id must be None or 1d np.ndarray with (n,) shape")


@dataclass
class Detections:
    """
    Data class containing information about the detections in a video frame.
    Attributes:
        xyxy (np.ndarray): An array of shape `(n, 4)` containing
            the bounding boxes coordinates in format `[x1, y1, x2, y2]`
        mask: (Optional[np.ndarray]): An array of shape
            `(n, H, W)` containing the segmentation masks.
        confidence (Optional[np.ndarray]): An array of shape
            `(n,)` containing the confidence scores of the detections.
        class_id (Optional[np.ndarray]): An array of shape
            `(n,)` containing the class ids of the detections.
        tracker_id (Optional[np.ndarray]): An array of shape
            `(n,)` containing the tracker ids of the detections.
    """

    xyxy: np.ndarray
    mask: np.Optional[np.ndarray] = None
    confidence: Optional[np.ndarray] = None
    class_id: Optional[np.ndarray] = None
    tracker_id: Optional[np.ndarray] = None

    def __post_init__(self):
        n = len(self.xyxy)
        _validate_xyxy(xyxy=self.xyxy, n=n)
        _validate_mask(mask=self.mask, n=n)
        _validate_class_id(class_id=self.class_id, n=n)
        _validate_confidence(confidence=self.confidence, n=n)
        _validate_tracker_id(tracker_id=self.tracker_id, n=n)

    def __len__(self):
        """
        Returns the number of detections in the Detections object.
        """
        return len(self.xyxy)

    def __iter__(
        self,
    ) -> Iterator[
        Tuple[
            np.ndarray,
            Optional[np.ndarray],
            Optional[float],
            Optional[int],
            Optional[int],
        ]
    ]:
        """
        Iterates over the Detections object and yield a tuple of
        `(xyxy, mask, confidence, class_id, tracker_id)` for each detection.
        """
        for i in range(len(self.xyxy)):
            yield (
                self.xyxy[i],
                self.mask[i] if self.mask is not None else None,
                self.confidence[i] if self.confidence is not None else None,
                self.class_id[i] if self.class_id is not None else None,
                self.tracker_id[i] if self.tracker_id is not None else None,
            )

    def __eq__(self, other: Detections):
        return all(
            [
                np.array_equal(self.xyxy, other.xyxy),
                any(
                    [
                        self.mask is None and other.mask is None,
                        np.array_equal(self.mask, other.mask),
                    ]
                ),
                any(
                    [
                        self.class_id is None and other.class_id is None,
                        np.array_equal(self.class_id, other.class_id),
                    ]
                ),
                any(
                    [
                        self.confidence is None and other.confidence is None,
                        np.array_equal(self.confidence, other.confidence),
                    ]
                ),
                any(
                    [
                        self.tracker_id is None and other.tracker_id is None,
                        np.array_equal(self.tracker_id, other.tracker_id),
                    ]
                ),
            ]
        )

    @classmethod
    def from_yolov5(cls, yolov5_results) -> Detections:
        """
        Creates a Detections instance from a
        [YOLOv5](https://github.com/ultralytics/yolov5) inference result.

        Args:
            yolov5_results (yolov5.models.common.Detections):
                The output Detections instance from YOLOv5

        Returns:
            Detections: A new Detections object.

        Example:
            ```python
            >>> import cv2
            >>> import torch
            >>> import supervision as sv

            >>> image = cv2.imread(SOURCE_IMAGE_PATH)
            >>> model = torch.hub.load('ultralytics/yolov5', 'yolov5s')
            >>> result = model(image)
            >>> detections = sv.Detections.from_yolov5(result)
            ```
        """
        yolov5_detections_predictions = yolov5_results.pred[0].cpu().cpu().numpy()
        return cls(
            xyxy=yolov5_detections_predictions[:, :4],
            confidence=yolov5_detections_predictions[:, 4],
            class_id=yolov5_detections_predictions[:, 5].astype(int),
        )

<<<<<<< HEAD
=======
    @classmethod
    @deprecated(
        """
        This method is deprecated and removed in 0.16.0 release.
        Use sv.Classifications.from_ultralytics() instead as it is more generic and
        can be used for detections from any ultralytics.engine.results.Results Object
        """
    )
    def from_yolov8(cls, yolov8_results) -> Detections:
        """
        Creates a Detections instance from a
        [YOLOv8](https://github.com/ultralytics/ultralytics) inference result.

        Args:
            yolov8_results (ultralytics.yolo.engine.results.Results):
                The output Results instance from YOLOv8

        Returns:
            Detections: A new Detections object.

        Example:
            ```python
            >>> import cv2
            >>> from ultralytics import YOLO
            >>> import supervision as sv

            >>> image = cv2.imread(SOURCE_IMAGE_PATH)
            >>> model = YOLO('yolov8s.pt')
            >>> result = model(image)[0]
            >>> detections = sv.Detections.from_yolov8(result)
            ```
        """
        return cls(
            xyxy=yolov8_results.boxes.xyxy.cpu().numpy(),
            confidence=yolov8_results.boxes.conf.cpu().numpy(),
            class_id=yolov8_results.boxes.cls.cpu().numpy().astype(int),
            mask=extract_ultralytics_masks(yolov8_results),
        )
>>>>>>> bfe65013

    @classmethod
    def from_ultralytics(cls, ultralytics_results) -> Detections:
        """
        Creates a Detections instance from a
            [YOLOv8](https://github.com/ultralytics/ultralytics) inference result.

        Args:
            ultralytics_results (ultralytics.yolo.engine.results.Results):
                The output Results instance from YOLOv8

        Returns:
            Detections: A new Detections object.

        Example:
            ```python
            >>> import cv2
            >>> from ultralytics import YOLO, FastSAM, SAM, RTDETR
            >>> import supervision as sv

            >>> image = cv2.imread(SOURCE_IMAGE_PATH)
            >>> model = YOLO('yolov8s.pt')
            >>> model = SAM('sam_b.pt')
            >>> model = SAM('mobile_sam.pt')
            >>> model = FastSAM('FastSAM-s.pt')
            >>> model = RTDETR('rtdetr-l.pt')
            >>> # model inferences
            >>> result = model(image)[0]
            >>> # if tracker is enabled
            >>> result = model.track(image)[0]
            >>> detections = sv.Detections.from_ultralytics(result)
            ```
        """
        return cls(
            xyxy=ultralytics_results.boxes.xyxy.cpu().numpy(),
            confidence=ultralytics_results.boxes.conf.cpu().numpy(),
            class_id=ultralytics_results.boxes.cls.cpu().numpy().astype(int),
            mask=extract_ultralytics_masks(ultralytics_results),
            tracker_id=ultralytics_results.boxes.id.int().cpu().numpy()
            if ultralytics_results.boxes.id is not None
            else None,
        )

    @classmethod
    def from_yolo_nas(cls, yolo_nas_results) -> Detections:
        """
        Creates a Detections instance from a
        [YOLO-NAS](https://github.com/Deci-AI/super-gradients/blob/master/YOLONAS.md)
        inference result.

        Args:
            yolo_nas_results (ImageDetectionPrediction):
                The output Results instance from YOLO-NAS
                ImageDetectionPrediction is coming from
                'super_gradients.training.models.prediction_results'

        Returns:
            Detections: A new Detections object.

        Example:
            ```python
            >>> import cv2
            >>> from super_gradients.training import models
            >>> import supervision as sv

            >>> image = cv2.imread(SOURCE_IMAGE_PATH)
            >>> model = models.get('yolo_nas_l', pretrained_weights="coco")
            >>> result = list(model.predict(image, conf=0.35))[0]
            >>> detections = sv.Detections.from_yolo_nas(result)
            ```
        """
        return cls(
            xyxy=yolo_nas_results.prediction.bboxes_xyxy,
            confidence=yolo_nas_results.prediction.confidence,
            class_id=yolo_nas_results.prediction.labels.astype(int),
        )

    @classmethod
    def from_mmdetection(cls, mmdet_results) -> Detections:
        """
        Creates a Detections instance from
        a [mmdetection](https://github.com/open-mmlab/mmdetection) inference result.
        Also supported for [mmyolo](https://github.com/open-mmlab/mmyolo)

        Args:
            mmdet_results (mmdet.structures.DetDataSample):
                The output Results instance from MMDetection

        Returns:
            Detections: A new Detections object.

        Example:
            ```python
            >>> import cv2
            >>> import supervision as sv
            >>> from mmdet.apis import DetInferencer

            >>> inferencer = DetInferencer(model_name, checkpoint, device)
            >>> mmdet_result = inferencer(SOURCE_IMAGE_PATH, out_dir='./output',
            ...                           return_datasample=True)["predictions"][0]
            >>> detections = sv.Detections.from_mmdet(mmdet_result)
            ```
        """
        return cls(
            xyxy=mmdet_results.pred_instances.bboxes.cpu().numpy(),
            confidence=mmdet_results.pred_instances.scores.cpu().numpy(),
            class_id=mmdet_results.pred_instances.labels.cpu().numpy().astype(int),
        )

    @classmethod
    def from_transformers(cls, transformers_results: dict) -> Detections:
        """
        Creates a Detections instance from object detection
        [transformer](https://github.com/huggingface/transformers) inference result.

        Returns:
            Detections: A new Detections object.
        """
        return cls(
            xyxy=transformers_results["boxes"].cpu().numpy(),
            confidence=transformers_results["scores"].cpu().numpy(),
            class_id=transformers_results["labels"].cpu().numpy().astype(int),
        )

    @classmethod
    def from_detectron2(cls, detectron2_results) -> Detections:
        """
        Create a Detections object from the
        [Detectron2](https://github.com/facebookresearch/detectron2) inference result.

        Args:
            detectron2_results: The output of a
                Detectron2 model containing instances with prediction data.

        Returns:
            (Detections): A Detections object containing the bounding boxes,
                class IDs, and confidences of the predictions.

        Example:
            ```python
            >>> import cv2
            >>> from detectron2.engine import DefaultPredictor
            >>> from detectron2.config import get_cfg
            >>> import supervision as sv

            >>> image = cv2.imread(SOURCE_IMAGE_PATH)
            >>> cfg = get_cfg()
            >>> cfg.merge_from_file("path/to/config.yaml")
            >>> cfg.MODEL.WEIGHTS = "path/to/model_weights.pth"
            >>> predictor = DefaultPredictor(cfg)
            >>> result = predictor(image)
            >>> detections = sv.Detections.from_detectron2(result)
            ```
        """
        return cls(
            xyxy=detectron2_results["instances"].pred_boxes.tensor.cpu().numpy(),
            confidence=detectron2_results["instances"].scores.cpu().numpy(),
            class_id=detectron2_results["instances"]
            .pred_classes.cpu()
            .numpy()
            .astype(int),
        )

    @classmethod
    def from_roboflow(cls, roboflow_result: dict, class_list: List[str]) -> Detections:
        """
        Create a Detections object from the [Roboflow](https://roboflow.com/)
            API inference result.

        Args:
            roboflow_result (dict): The result from the
                Roboflow API containing predictions.
            class_list (List[str]): A list of class names
                corresponding to the class IDs in the API result.

        Returns:
            (Detections): A Detections object containing the bounding boxes, class IDs,
                and confidences of the predictions.

        Example:
            ```python
            >>> import supervision as sv

            >>> roboflow_result = {
            ...     "predictions": [
            ...         {
            ...             "x": 0.5,
            ...             "y": 0.5,
            ...             "width": 0.2,
            ...             "height": 0.3,
            ...             "class": "person",
            ...             "confidence": 0.9
            ...         },
            ...         # ... more predictions ...
            ...     ]
            ... }
            >>> class_list = ["person", "car", "dog"]

            >>> detections = sv.Detections.from_roboflow(roboflow_result, class_list)
            ```
        """
        xyxy, confidence, class_id, masks = process_roboflow_result(
            roboflow_result=roboflow_result, class_list=class_list
        )
        return Detections(
            xyxy=xyxy,
            confidence=confidence,
            class_id=class_id,
            mask=masks,
        )

    @classmethod
    def from_sam(cls, sam_result: List[dict]) -> Detections:
        """
        Creates a Detections instance from
        [Segment Anything Model](https://github.com/facebookresearch/segment-anything)
        inference result.

        Args:
            sam_result (List[dict]): The output Results instance from SAM

        Returns:
            Detections: A new Detections object.

        Example:
            ```python
            >>> import supervision as sv
            >>> from segment_anything import (
            ...     sam_model_registry,
            ...     SamAutomaticMaskGenerator
            ...     )

            >>> sam_model_reg = sam_model_registry[MODEL_TYPE]
            >>> sam = sam_model_reg(checkpoint=CHECKPOINT_PATH).to(device=DEVICE)
            >>> mask_generator = SamAutomaticMaskGenerator(sam)
            >>> sam_result = mask_generator.generate(IMAGE)
            >>> detections = sv.Detections.from_sam(sam_result=sam_result)
            ```
        """

        sorted_generated_masks = sorted(
            sam_result, key=lambda x: x["area"], reverse=True
        )

        xywh = np.array([mask["bbox"] for mask in sorted_generated_masks])
        mask = np.array([mask["segmentation"] for mask in sorted_generated_masks])

        return Detections(xyxy=xywh_to_xyxy(boxes_xywh=xywh), mask=mask)

    @classmethod
    def from_paddledet(cls, paddledet_result) -> Detections:
        """
        Creates a Detections instance from
            [PaddleDetection](https://github.com/PaddlePaddle/PaddleDetection)
            inference result.

        Args:
            paddledet_result (List[dict]): The output Results instance from PaddleDet

        Returns:
            Detections: A new Detections object.

        Example:
            ```python
            >>> import supervision as sv
            >>> import paddle
            >>> from ppdet.engine import Trainer
            >>> from ppdet.core.workspace import load_config

            >>> weights = (...)
            >>> config = (...)

            >>> cfg = load_config(config)
            >>> trainer = Trainer(cfg, mode='test')
            >>> trainer.load_weights(weights)

            >>> paddledet_result = trainer.predict([images])[0]

            >>> detections = sv.Detections.from_paddledet(paddledet_result)
            ```
        """
        return cls(
            xyxy=paddledet_result["bbox"][:, 2:6],
            confidence=paddledet_result["bbox"][:, 1],
            class_id=paddledet_result["bbox"][:, 0].astype(int),
        )

    @classmethod
    def empty(cls) -> Detections:
        """
        Create an empty Detections object with no bounding boxes,
            confidences, or class IDs.

        Returns:
            (Detections): An empty Detections object.

        Example:
            ```python
            >>> from supervision import Detections

            >>> empty_detections = Detections.empty()
            ```
        """
        return cls(
            xyxy=np.empty((0, 4), dtype=np.float32),
            confidence=np.array([], dtype=np.float32),
            class_id=np.array([], dtype=int),
        )

    @classmethod
    def merge(cls, detections_list: List[Detections]) -> Detections:
        """
        Merge a list of Detections objects into a single Detections object.

        This method takes a list of Detections objects and combines their
        respective fields (`xyxy`, `mask`, `confidence`, `class_id`, and `tracker_id`)
        into a single Detections object. If all elements in a field are not
        `None`, the corresponding field will be stacked.
        Otherwise, the field will be set to `None`.

        Args:
            detections_list (List[Detections]): A list of Detections objects to merge.

        Returns:
            (Detections): A single Detections object containing
                the merged data from the input list.

        Example:
            ```python
            >>> from supervision import Detections

            >>> detections_1 = Detections(...)
            >>> detections_2 = Detections(...)

            >>> merged_detections = Detections.merge([detections_1, detections_2])
            ```
        """
        if len(detections_list) == 0:
            return Detections.empty()

        detections_tuples_list = [astuple(detection) for detection in detections_list]
        xyxy, mask, confidence, class_id, tracker_id = [
            list(field) for field in zip(*detections_tuples_list)
        ]

        def __all_not_none(item_list: List[Any]):
            return all(x is not None for x in item_list)

        xyxy = np.vstack(xyxy)
        mask = np.vstack(mask) if __all_not_none(mask) else None
        confidence = np.hstack(confidence) if __all_not_none(confidence) else None
        class_id = np.hstack(class_id) if __all_not_none(class_id) else None
        tracker_id = np.hstack(tracker_id) if __all_not_none(tracker_id) else None

        return cls(
            xyxy=xyxy,
            mask=mask,
            confidence=confidence,
            class_id=class_id,
            tracker_id=tracker_id,
        )

    def get_anchor_coordinates(self, anchor: Position) -> np.ndarray:
        """
        Returns the bounding box coordinates for a specific anchor.

        Args:
            anchor (Position): Position of bounding box anchor
                for which to return the coordinates.

        Returns:
            np.ndarray: An array of shape `(n, 2)` containing the bounding
                box anchor coordinates in format `[x, y]`.
        """
        if anchor == Position.CENTER:
            return np.array(
                [
                    (self.xyxy[:, 0] + self.xyxy[:, 2]) / 2,
                    (self.xyxy[:, 1] + self.xyxy[:, 3]) / 2,
                ]
            ).transpose()
        elif anchor == Position.BOTTOM_CENTER:
            return np.array(
                [(self.xyxy[:, 0] + self.xyxy[:, 2]) / 2, self.xyxy[:, 3]]
            ).transpose()

        raise ValueError(f"{anchor} is not supported.")

    def __getitem__(
        self, index: Union[int, slice, List[int], np.ndarray]
    ) -> Detections:
        """
        Get a subset of the Detections object.

        Args:
            index (Union[int, slice, List[int], np.ndarray]):
                The index or indices of the subset of the Detections

        Returns:
            (Detections): A subset of the Detections object.

        Example:
            ```python
            >>> import supervision as sv

            >>> detections = sv.Detections(...)

            >>> first_detection = detections[0]

            >>> first_10_detections = detections[0:10]

            >>> some_detections = detections[[0, 2, 4]]

            >>> class_0_detections = detections[detections.class_id == 0]

            >>> high_confidence_detections = detections[detections.confidence > 0.5]
            ```
        """
        if isinstance(index, int):
            index = [index]
        return Detections(
            xyxy=self.xyxy[index],
            mask=self.mask[index] if self.mask is not None else None,
            confidence=self.confidence[index] if self.confidence is not None else None,
            class_id=self.class_id[index] if self.class_id is not None else None,
            tracker_id=self.tracker_id[index] if self.tracker_id is not None else None,
        )

    @property
    def area(self) -> np.ndarray:
        """
        Calculate the area of each detection in the set of object detections.
        If masks field is defined property returns are of each mask.
        If only box is given property return area of each box.

        Returns:
          np.ndarray: An array of floats containing the area of each detection
            in the format of `(area_1, area_2, ..., area_n)`,
            where n is the number of detections.
        """
        if self.mask is not None:
            return np.array([np.sum(mask) for mask in self.mask])
        else:
            return self.box_area

    @property
    def box_area(self) -> np.ndarray:
        """
        Calculate the area of each bounding box in the set of object detections.

        Returns:
            np.ndarray: An array of floats containing the area of each bounding
                box in the format of `(area_1, area_2, ..., area_n)`,
                where n is the number of detections.
        """
        return (self.xyxy[:, 3] - self.xyxy[:, 1]) * (self.xyxy[:, 2] - self.xyxy[:, 0])

    def with_nms(
        self, threshold: float = 0.5, class_agnostic: bool = False
    ) -> Detections:
        """
        Perform non-maximum suppression on the current set of object detections.

        Args:
            threshold (float, optional): The intersection-over-union threshold
                to use for non-maximum suppression. Defaults to 0.5.
            class_agnostic (bool, optional): Whether to perform class-agnostic
                non-maximum suppression. If True, the class_id of each detection
                will be ignored. Defaults to False.

        Returns:
            Detections: A new Detections object containing the subset of detections
                after non-maximum suppression.

        Raises:
            AssertionError: If `confidence` is None and class_agnostic is False.
                If `class_id` is None and class_agnostic is False.
        """
        if len(self) == 0:
            return self

        assert (
            self.confidence is not None
        ), "Detections confidence must be given for NMS to be executed."

        if class_agnostic:
            predictions = np.hstack((self.xyxy, self.confidence.reshape(-1, 1)))
            indices = non_max_suppression(
                predictions=predictions, iou_threshold=threshold
            )
            return self[indices]

        assert self.class_id is not None, (
            "Detections class_id must be given for NMS to be executed. If you intended"
            " to perform class agnostic NMS set class_agnostic=True."
        )

        predictions = np.hstack(
            (self.xyxy, self.confidence.reshape(-1, 1), self.class_id.reshape(-1, 1))
        )
        indices = non_max_suppression(predictions=predictions, iou_threshold=threshold)
        return self[indices]<|MERGE_RESOLUTION|>--- conflicted
+++ resolved
@@ -177,8 +177,6 @@
             class_id=yolov5_detections_predictions[:, 5].astype(int),
         )
 
-<<<<<<< HEAD
-=======
     @classmethod
     @deprecated(
         """
@@ -217,7 +215,6 @@
             class_id=yolov8_results.boxes.cls.cpu().numpy().astype(int),
             mask=extract_ultralytics_masks(yolov8_results),
         )
->>>>>>> bfe65013
 
     @classmethod
     def from_ultralytics(cls, ultralytics_results) -> Detections:
