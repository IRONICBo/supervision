--- conflicted
+++ resolved
@@ -1,17 +1,16 @@
 from contextlib import ExitStack as DoesNotRaise
-from test.utils import mock_detections
+from test.utils import assert_almost_equal, mock_detections
 from typing import Optional, Union
 
 import numpy as np
 import pytest
 
 from supervision.detection.core import Detections
-<<<<<<< HEAD
-from supervision.metrics.detection import ConfusionMatrix
-=======
-from supervision.metrics.detection import ConfusionMatrix, detections_to_tensor, MeanAveragePrecision
-from test.utils import mock_detections, assert_almost_equal
->>>>>>> 867dd78f
+from supervision.metrics.detection import (
+    ConfusionMatrix,
+    MeanAveragePrecision,
+    detections_to_tensor,
+)
 
 CLASSES = np.arange(80)
 NUM_CLASSES = len(CLASSES)
@@ -182,14 +181,8 @@
     exception: Exception,
 ):
     with exception:
-<<<<<<< HEAD
-        result = ConfusionMatrix.detections_to_tensor(
+        result = detections_to_tensor(
             detections=detections, with_confidence=with_confidence
-=======
-        result = detections_to_tensor(
-            detections=detections,
-            with_confidence=with_confidence
->>>>>>> 867dd78f
         )
         assert np.array_equal(result, expected_result)
 
@@ -425,40 +418,42 @@
 
 
 @pytest.mark.parametrize(
-    'recall, precision, expected_result, exception',
+    "recall, precision, expected_result, exception",
     [
         (
             np.array([1.0]),
             np.array([1.0]),
             1.0,
-            DoesNotRaise()
+            DoesNotRaise(),
         ),  # perfect recall and precision
         (
             np.array([0.0]),
             np.array([0.0]),
             0.0,
-            DoesNotRaise()
+            DoesNotRaise(),
         ),  # no recall and precision
         (
             np.array([0.0, 0.2, 0.2, 0.8, 0.8, 1.0]),
             np.array([0.7, 0.8, 0.4, 0.5, 0.1, 0.2]),
             0.5,
-            DoesNotRaise()
+            DoesNotRaise(),
         ),
         (
             np.array([0.0, 0.5, 0.5, 1.0]),
             np.array([0.75, 0.75, 0.75, 0.75]),
             0.75,
-            DoesNotRaise()
-        )
-    ]
+            DoesNotRaise(),
+        ),
+    ],
 )
 def test_compute_average_precision(
-        recall: np.ndarray,
-        precision: np.ndarray,
-        expected_result: float,
-        exception: Exception
+    recall: np.ndarray,
+    precision: np.ndarray,
+    expected_result: float,
+    exception: Exception,
 ) -> None:
     with exception:
-        result = MeanAveragePrecision.compute_average_precision(recall=recall, precision=precision)
+        result = MeanAveragePrecision.compute_average_precision(
+            recall=recall, precision=precision
+        )
         assert_almost_equal(result, expected_result, tolerance=0.01)